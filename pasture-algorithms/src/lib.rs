--- conflicted
+++ resolved
@@ -6,13 +6,10 @@
 
 // Algorithm to calculate the bounding box of a point cloud.
 pub mod bounds;
-<<<<<<< HEAD
-pub mod minmax;
-pub mod convexhull;
-=======
 // Get the minimum and maximum value of a specific attribute in a point cloud.
 pub mod minmax;
+// Algorithm to calculate the convex hull of a point cloud.
+pub mod convexhull;
 // Contains ransac line- and plane-segmentation algorithms in serial and parallel that can be used
 // to get the best line-/plane-model and the corresponding inlier indices.
-pub mod segmentation;
->>>>>>> ae2d5794
+pub mod segmentation;